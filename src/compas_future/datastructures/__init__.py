--- conflicted
+++ resolved
@@ -1,4 +1,3 @@
-<<<<<<< HEAD
 from .assembly import (
     Assembly,
     AssemblyError,
@@ -12,6 +11,5 @@
     BrepGeometry,
     MeshGeometry,
 )
-=======
-from .mesh import Mesh
->>>>>>> 9cefa8f0
+
+from .mesh import Mesh